--- conflicted
+++ resolved
@@ -59,13 +59,7 @@
      */
     public static AbstractScalarFunction getExtraFunction(String functionName, List<DataType> operandTypes,
                                                           DataType resultType) {
-<<<<<<< HEAD
-        String name = functionName;
-        String a = "";
-        Constructor constructor = functionCaches.get(FunctionSignature.getFunctionSignature(null, name));
-=======
         Constructor constructor = functionCaches.get(FunctionSignature.getFunctionSignature(null, functionName));
->>>>>>> e28c937a
 
         boolean dummyForUdf = false;
         if (constructor == null) {
